--- conflicted
+++ resolved
@@ -247,25 +247,15 @@
 		addr := ethereum.KeyManager().Address()
 
 		go func() {
-<<<<<<< HEAD
 			logger.Infoln("Start mining")
-			miner = ethminer.NewDefaultMiner(addr, ethereum)
-=======
 			if miner == nil {
 				miner = ethminer.NewDefaultMiner(addr, ethereum)
 			}
-
->>>>>>> f702e274
 			// Give it some time to connect with peers
 			time.Sleep(3 * time.Second)
 			for !ethereum.IsUpToDate() {
 				time.Sleep(5 * time.Second)
 			}
-
-<<<<<<< HEAD
-=======
-			logger.Infoln("Miner started")
->>>>>>> f702e274
 			miner.Start()
 		}()
 		RegisterInterrupt(func(os.Signal) {
@@ -279,13 +269,7 @@
 func StopMining(ethereum *eth.Ethereum) bool {
 	if ethereum.Mining && miner != nil {
 		miner.Stop()
-<<<<<<< HEAD
 		logger.Infoln("Stopped mining")
-=======
-
-		logger.Infoln("Miner stopped")
-
->>>>>>> f702e274
 		ethereum.Mining = false
 
 		return true
