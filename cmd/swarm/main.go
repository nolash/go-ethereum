--- conflicted
+++ resolved
@@ -501,32 +501,8 @@
 			}
 		}
 
-<<<<<<< HEAD
-		var ensClient *ethclient.Client
-		if bzzconfig.EnsApi != "" {
-			log.Info("connecting to ENS API", "url", bzzconfig.EnsApi)
-			client, err := rpc.Dial(bzzconfig.EnsApi)
-			if err != nil {
-				return nil, fmt.Errorf("error connecting to ENS API %s: %s", bzzconfig.EnsApi, err)
-			}
-			ensClient = ethclient.NewClient(client)
-
-			//no ENS root address set yet
-			if bzzconfig.EnsRoot == (common.Address{}) {
-				ensAddr, err := detectEnsAddr(client)
-				if err == nil {
-					bzzconfig.EnsRoot = ensAddr
-				} else {
-					log.Warn(fmt.Sprintf("could not determine ENS contract address, using default %s", bzzconfig.EnsRoot), "err", err)
-				}
-			}
-		}
-
 		// In production, mockStore must be always nil.
-		return swarm.NewSwarm(ctx, swapClient, ensClient, bzzconfig, nil)
-=======
-		return swarm.NewSwarm(ctx, swapClient, bzzconfig)
->>>>>>> a1984ce7
+		return swarm.NewSwarm(ctx, swapClient, bzzconfig, nil)
 	}
 	//register within the ethereum node
 	if err := stack.Register(boot); err != nil {
